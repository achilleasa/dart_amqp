part of dart_amqp.client;

class _ChannelImpl implements Channel {
  // The allocated channel id
  final int channelId;

  final _ClientImpl _client;
  late FrameWriter _frameWriter;
  late Completer<Channel> _channelOpened;
  Completer<Channel>? _channelClosed;
  late ListQueue<Completer> _pendingOperations;
  late ListQueue<Object> _pendingOperationPayloads;
  late Map<String, _ConsumerImpl> _consumers;
  Message? _lastHandshakeMessage;
  Exception? _channelCloseException;
  final _basicReturnStream = StreamController<BasicReturnMessage>.broadcast();

  // Support for delivery confirmations
  late Map<int, _PublishNotificationImpl> _pendingDeliveries;
  late int _nextPublishSeqNo;
  final _publishNotificationStream =
      StreamController<PublishNotification>.broadcast();

  // After receiving a ConnectionTune message with a non-zero heartbeat value,
  // the client initializes heartbeatSendTimer to send heartbeats to the server
  // approximately twice within the agreed upon period.
  Timer? _heartbeatSendTimer;

  _ChannelImpl(this.channelId, this._client) {
    _frameWriter = FrameWriter(_client.tuningSettings);
    _pendingOperations = ListQueue<Completer>();
    _pendingOperationPayloads = ListQueue<Object>();
    _consumers = <String, _ConsumerImpl>{};

    _pendingDeliveries = <int, _PublishNotificationImpl>{};
    _nextPublishSeqNo = 0; // delivery confirmations are disabled

    // If we are opening a user channel signal to the server; otherwise perform connection handshake
    if (channelId > 0) {
      _channelOpened = Completer<Channel>();
      writeMessage(ChannelOpen(),
          completer: _channelOpened, futurePayload: this);
    } else {
      writeProtocolHeader();
    }
  }

  void writeProtocolHeader() {
    _pendingOperations.add(_client._connected!);
    _pendingOperationPayloads.add(this);

    // Transmit handshake
    _frameWriter
      ..writeProtocolHeader(
          _client.settings.amqpProtocolVersion,
          _client.settings.amqpMajorVersion,
          _client.settings.amqpMinorVersion,
          _client.settings.amqpRevision)
      ..pipe(_client._socket!);
  }

  void writeHeartbeat() {
    if (_channelClosed != null || _client._socket == null) {
      return; // no-op
    }

    // Transmit heartbeat
    try {
      _frameWriter
        ..writeHeartbeat()
        ..pipe(_client._socket!);
    } catch (_) {
      // An exception will be raised if we attempt to send a hearbeat
      // immediately after the connection to the server is lost. We can safely
      // ignore this error; clients will be notified of the lost connection via
      // a raised StateError.
    }
  }

  /// Encode and transmit [message] optionally accompanied by a server frame with [payloadContent].
  ///
  /// A [StateError] will be thrown when trying to write a message to a closed channel
  void writeMessage(Message message,
      {MessageProperties? properties,
      Object? payloadContent,
      Completer? completer,
      Object? futurePayload,
      bool noWait = false}) {
    if (_channelClosed != null && (_channelClosed != completer)) {
      throw _channelCloseException ?? StateError("Channel has been closed");
    }

    // If an op completer is specified add it to the queue unless noWait is set.
    if (completer != null && !noWait) {
      _pendingOperations.addLast(completer);
      _pendingOperationPayloads.addLast(futurePayload ?? true);
    }

    // If this is a publish request and delivery confirmations are enabled
    // add it to the pending delivery list.
    if (message is BasicPublish && _nextPublishSeqNo > 0) {
      _pendingDeliveries[_nextPublishSeqNo] =
          _PublishNotificationImpl(payloadContent, properties, false);
      _nextPublishSeqNo++;
    }

    _frameWriter
      ..writeMessage(channelId, message,
          properties: properties, payloadContent: payloadContent)
      ..pipe(_client._socket!);

    // If the noWait flag was specified, complete the future now. The broken
    // will raise any errors asynchronously via the channel or connection.
    if (completer != null && noWait) {
      completer.complete(futurePayload ?? true);
    }
  }

  /// Implement the handshake flow specified by the AMQP spec by
  /// examining [serverFrame] and generating the appropriate response
  void _processHandshake(DecodedMessage serverMessage) {
    // Handshake process includes the following steps
    // 1) S : ConnectionStart, C : ConnectionStartOk
    // 2) (optional multiple) S : ConnectionSecure, C : ConnectionSecureOk
    // 3) S : ConnectionTune, C : ConnectionTuneOk
    // 4) C : ConnectionOpen, S : ConnectionOpenOk
    switch (serverMessage.message.runtimeType) {
      case ConnectionStart:
        ConnectionStart serverResponse =
            (serverMessage.message as ConnectionStart);

        // Check if the currently supplied authentication provider is supported by the server.
        if (!serverResponse.mechanisms
            .contains(_client.settings.authProvider.saslType)) {
          _client._handleException(FatalException(
              "Selected authentication provider '${_client.settings.authProvider.saslType}' is unsupported by the server (server supports: ${serverResponse.mechanisms})"));
          return;
        }

        ConnectionStartOk clientResponse = ConnectionStartOk()
          ..clientProperties = {
            "product": "Dart AMQP client",
            "version": "0.2.5",
            "platform": "Dart/${Platform.operatingSystem}",
            if (_client.settings.connectionName != null)
              "connection_name": _client.settings.connectionName!,
          }
          ..locale = 'en_US'
          ..mechanism = _client.settings.authProvider.saslType
          ..response = _client.settings.authProvider.answerChallenge(null);

        // Transmit handshake response
        _lastHandshakeMessage = clientResponse;
        writeMessage(clientResponse);
        break;
      case ConnectionSecure:
        ConnectionSecure serverResponse =
            serverMessage.message as ConnectionSecure;

        ConnectionSecureOk clientResponse = ConnectionSecureOk()
          ..response = _client.settings.authProvider
              .answerChallenge(serverResponse.challenge);

        // Transmit handshake response
        _lastHandshakeMessage = clientResponse;
        writeMessage(clientResponse);
        break;
      case ConnectionTune:
        ConnectionTune serverResponse = serverMessage.message as ConnectionTune;

        // Update tuning settings unless our client forces a specific value
        _client.tuningSettings
          ..maxFrameSize = serverResponse.frameMax
          ..maxChannels = _client.tuningSettings.maxChannels > 0
              ? _client.tuningSettings.maxChannels
              : serverResponse.channelMax
          ..heartbeatPeriod = minDuration(
            Duration(seconds: serverResponse.heartbeat),
            _client.tuningSettings.heartbeatPeriod,
          );

        // Respond with the mirrored tuning settings
        ConnectionTuneOk clientResponse = ConnectionTuneOk()
          ..frameMax = serverResponse.frameMax
          ..channelMax = _client.tuningSettings.maxChannels
          ..heartbeat = _client.tuningSettings.heartbeatPeriod.inSeconds;

        _lastHandshakeMessage = clientResponse;
        writeMessage(clientResponse);

        // If heartbeats are enabled, start sending them out periodically
        // from this point onwards approximately twice within the agreed upon
        // period.
        if (_client.tuningSettings.heartbeatPeriod.inSeconds > 0) {
          connectionLogger.info(
              "Enabling heartbeat support (negotiated interval: ${_client.tuningSettings.heartbeatPeriod.inSeconds}s)");

          var interval =
              _client.tuningSettings.heartbeatPeriod.inMilliseconds ~/ 2;
          _heartbeatSendTimer =
              Timer.periodic(Duration(milliseconds: interval), (_) {
            writeHeartbeat();
          });
        }

        // Also respond with a connection open request. The _channelOpened future has already been
        // pushed to the pending operations stack in the constructor so we do not need to do it here
        ConnectionOpen openRequest = ConnectionOpen()
          ..virtualHost = _client.settings.virtualHost;
        _lastHandshakeMessage = clientResponse;
        writeMessage(openRequest);

        break;
      case ConnectionOpenOk:
        _lastHandshakeMessage = null;
        _completeOperation(serverMessage.message);
        break;
      default:
        throw FatalException(
            "Received unexpected message ${serverMessage.message.runtimeType} during handshake");
    }
  }

  /// Close the channel with an optional [replyCode] and [replyText] and return a [Future]
  /// to be completed when the channel is closed. If the channel is closing due to an error
  /// from an incoming [classId] and [methodId] they should be included as well when invoking
  /// this method.
  ///
  /// After closing the channel any attempt to send a message over it will cause a [StateError]
  Future<Channel> _close(
      {ErrorType? replyCode,
      String? replyText,
      int classId = 0,
      int methodId = 0}) {
    // Already closing / closed
    if (_channelClosed != null) {
      return _channelClosed!.future;
    }

    _channelClosed = Completer<Channel>();

    // Channel #0 should close the connection instead of closing the channel
    Message closeRequest;

    if (channelId == 0) {
      _heartbeatSendTimer?.cancel();
      closeRequest = ConnectionClose()
        ..replyCode = replyCode?.value ?? 0
        ..replyText = replyText
        ..classId = classId
        ..methodId = methodId;
    } else {
      closeRequest = ChannelClose()
        ..replyCode = replyCode?.value ?? 0
        ..replyText = replyText
        ..classId = classId
        ..methodId = methodId;
    }
    writeMessage(closeRequest, completer: _channelClosed, futurePayload: this);
    _channelClosed!.future
        .then((_) => _basicReturnStream.close())
        .then((_) => _abortOperationsAndCloseConsumers(ChannelException(
            "Channel closed", channelId, ErrorType.CHANNEL_ERROR)))
        .then((_) => _client._removeChannel(channelId));
    return _channelClosed!.future;
  }

  /// Process an incoming [serverFrame] sent to this channel
  void handleMessage(DecodedMessage serverMessage) {
    if (_client.handshaking) {
      _processHandshake(serverMessage);
      return;
    }

    if (serverMessage is HeartbeatFrameImpl) {
      return;
    }

    switch (serverMessage.message.runtimeType) {
      // Connection
      case ConnectionCloseOk:
        _completeOperation(serverMessage.message);
        break;
      // Channels
      case ChannelClose:
        // Ack the closing of the channel
        writeMessage(ChannelCloseOk());

        _completeOperationWithError(serverMessage.message!);
        break;
      case ChannelOpenOk:
      case ChannelCloseOk:
      case TxSelectOk:
      case TxCommitOk:
      case TxRollbackOk:
      case ChannelFlowOk:
      case BasicRecoverOk:
        _completeOperation(serverMessage.message);
        break;
      case ConfirmSelectOk:
        // When confirmed deliveries get enabled, we use increasing sequence
        // numbers (starting from 1) to match published messages to ACKs/NACKs.
        _nextPublishSeqNo = 1;
        _completeOperation(serverMessage.message);
        break;
      // Queues
      case QueueDeclareOk:
        QueueDeclareOk serverResponse = serverMessage.message as QueueDeclareOk;
        var queueImpl = (_pendingOperationPayloads.first as _QueueImpl)
          .._name = serverResponse.queue ?? "";
        queueImpl._overrideCounts(
            serverResponse.messageCount, serverResponse.consumerCount);

        _completeOperation(serverResponse);
        break;
      case QueueDeleteOk:
      case QueuePurgeOk:
      case QueueBindOk:
      case QueueUnbindOk:
        _completeOperation(serverMessage.message);
        break;
      // Basic
      case BasicQosOk:
        _completeOperation(serverMessage.message);
        break;
      case BasicConsumeOk:
        BasicConsumeOk serverResponse =
            (serverMessage.message as BasicConsumeOk);
        _ConsumerImpl consumer = (_pendingOperationPayloads.first
            as _ConsumerImpl)
          .._tag = serverResponse.consumerTag ?? "";
        _consumers[serverResponse.consumerTag ?? ""] = consumer;
        _completeOperation(serverResponse);
        break;
      case BasicCancelOk:
        BasicCancelOk serverResponse = (serverMessage.message as BasicCancelOk);
        _consumers.remove(serverResponse.consumerTag);
        _completeOperation(serverResponse);
        break;
      case BasicReturn:
        BasicReturn serverResponse = (serverMessage.message as BasicReturn);
        if (_basicReturnStream.hasListener && !_basicReturnStream.isClosed) {
          _basicReturnStream.add(_BasicReturnMessageImpl.fromDecodedMessage(
              serverResponse, serverMessage));
        }
        break;
      case BasicDeliver:
        BasicDeliver serverResponse = (serverMessage.message as BasicDeliver);
        _ConsumerImpl? target = _consumers[serverResponse.consumerTag];

        // no cosumer with tag
        if (target == null) {
          break;
        }

        target.onMessage(serverMessage as DecodedMessageImpl);
        break;
      // Exchange
      case ExchangeDeclareOk:
        _completeOperation(serverMessage.message);
        break;
      case ExchangeDeleteOk:
        _completeOperation(serverMessage.message);
        break;
      // Confirmations
      case BasicAck:
        BasicAck serverResponse = (serverMessage.message as BasicAck);
        _handlePublishConfirmation(
            serverResponse.deliveryTag, true, serverResponse.multiple);
        break;
      case BasicNack:
        BasicNack serverResponse = (serverMessage.message as BasicNack);
        _handlePublishConfirmation(
            serverResponse.deliveryTag, false, serverResponse.multiple);
        break;
    }
  }

  /// Complete a pending operation with [result] after receiving [serverResponse]
  /// from the socket
  void _completeOperation(Message? serverResponse) {
    if (_pendingOperations.isEmpty) {
      return;
    }

    // Complete the first pending operation in the queue with  the first future payload
    _pendingOperations
        .removeFirst()
        .complete(_pendingOperationPayloads.removeFirst());
  }

  /// Complete a pending operation with [error] after receiving [serverResponse]
  /// from the socket
  void _completeOperationWithError(Message serverResponse) {
    Exception? ex;
    switch (serverResponse.runtimeType) {
      case ConnectionClose:
        ConnectionClose closeResponse = serverResponse as ConnectionClose;
        ex = ConnectionException(
            closeResponse.replyText ?? "",
            ErrorType.valueOf(closeResponse.replyCode),
            serverResponse.msgClassId,
            serverResponse.msgMethodId);

        // Complete the first pending operation in the queue with  the first future payload
        _pendingOperationPayloads.removeFirst();
        _pendingOperations.removeFirst().completeError(ex);

        break;
      case ChannelClose:
        ChannelClose closeResponse = serverResponse as ChannelClose;

        // If we got a NOT_FOUND error and we have a pending Queue or Exchange payload emit a QueueNotFoundException
        if (closeResponse.replyCode == ErrorType.NOT_FOUND.value &&
            _pendingOperationPayloads.first is Queue) {
          ex = QueueNotFoundException(closeResponse.replyText ?? "", channelId,
              ErrorType.valueOf(closeResponse.replyCode));
        } else if (closeResponse.replyCode == ErrorType.NOT_FOUND.value &&
            _pendingOperationPayloads.first is Exchange) {
          ex = ExchangeNotFoundException(closeResponse.replyText ?? "",
              channelId, ErrorType.valueOf(closeResponse.replyCode));
        } else {
          ex = ChannelException(closeResponse.replyText ?? "", channelId,
              ErrorType.valueOf(closeResponse.replyCode));
        }

        _channelCloseException = ex;
        handleException(ex);

        break;
    }

    // Complete any first pending operation in the queue with the error
    if (ex != null) {
      while (!_pendingOperations.isEmpty) {
        _pendingOperationPayloads.removeFirst();
        _pendingOperations.removeFirst().completeError(ex);
      }
    }
  }

  /// Abort any pending operations with [exception] and mark the channel as closed
  void handleException(exception) {
    // Ignore exception if we are closed
    if (_channelClosed != null && _channelClosed!.isCompleted) {
      return;
    }

    bool flagChannelAsClosed = false;

    if (exception is FatalException || exception is ChannelException) {
      flagChannelAsClosed = true;
    } else if (exception is ConnectionException) {
      // If this is channel 0 then we need to close the connection with the appropriate error code
      if (channelId == 0) {
        // Close connection (channel 0) with the appropriate error code and consider the operation completed
        _close(
            replyCode: exception.errorType,
            replyText: exception.message,
            classId: exception.classId,
            methodId: exception.methodId);
        _completeOperation(null);
      } else {
        // Non-zero channels should be marked as closed
        flagChannelAsClosed = true;
      }
    }

    // Mark the channel as closed if we need to
    if (flagChannelAsClosed) {
      _channelClosed ??= Completer<Channel>();
      if (!_channelClosed!.isCompleted) {
        _channelClosed!.complete(this);
      }
    }

    if (_client.handshaking) {
      return;
    }
    _abortOperationsAndCloseConsumers(exception);
  }

  void _abortOperationsAndCloseConsumers(Exception exception) {
    // Abort any pending operations unless we are currently opening the channel
    for (Completer completer in _pendingOperations) {
      if (!completer.isCompleted) {
        completer.completeError(exception);
      }
    }
    _pendingOperations.clear();
    _pendingOperationPayloads.clear();
<<<<<<< HEAD
    _consumers.forEach((key, value) {value._controller.addError(exception);});
=======

    // Close any active consumers.
    for (_ConsumerImpl consumer in _consumers.values) {
      consumer.close();
    }
    _consumers.clear();
>>>>>>> e57719ab
  }

  /// Close the channel and return a [Future<Channel>] to be completed when the channel is closed.
  ///
  /// After closing the channel any attempt to send a message over it will cause a [StateError]
  @override
  Future<Channel> close() =>
      _close(replyCode: ErrorType.SUCCESS, replyText: "Normal shutdown");

  @override
  Future<Queue> queue(String name,
      {bool passive = false,
      bool durable = false,
      bool exclusive = false,
      bool autoDelete = false,
      bool noWait = false,
      bool declare = true,
      Map<String, Object>? arguments}) {
    QueueDeclare queueRequest = QueueDeclare()
      ..reserved_1 = 0
      ..queue = name
      ..passive = passive
      ..durable = durable
      ..exclusive = exclusive
      ..autoDelete = autoDelete
      ..noWait = noWait
      ..arguments = arguments;

    Completer<Queue> opCompleter = Completer<Queue>();

    if (!declare) {
      opCompleter.complete(_QueueImpl(this, name));
      return opCompleter.future;
    }

    writeMessage(queueRequest,
        completer: opCompleter,
        futurePayload: _QueueImpl(this, name),
        noWait: noWait);
    return opCompleter.future;
  }

  @override
  Future<Queue> privateQueue(
      {bool noWait = false, Map<String, Object>? arguments}) {
    QueueDeclare queueRequest = QueueDeclare()
      ..reserved_1 = 0
      ..queue = null
      ..passive = false
      ..durable = false
      ..exclusive = true
      ..autoDelete = false
      ..noWait = noWait
      ..arguments = arguments;

    Completer<Queue> opCompleter = Completer<Queue>();
    writeMessage(queueRequest,
        completer: opCompleter,
        futurePayload: _QueueImpl(this, ""),
        noWait: noWait);
    return opCompleter.future;
  }

  @override
  Future<Exchange> exchange(String name, ExchangeType type,
      {bool passive = false,
      bool durable = false,
      bool noWait = false,
      Map<String, Object>? arguments}) {
    if (name.isEmpty) {
      throw ArgumentError("The name of the exchange cannot be empty");
    }
    ExchangeDeclare exchangeRequest = ExchangeDeclare()
      ..reserved_1 = 0
      ..exchange = name
      ..type = type.value
      ..passive = passive
      ..durable = durable
      ..reserved_2 = false
      ..reserved_3 = false
      ..noWait = noWait
      ..arguments = arguments;

    Completer<Exchange> opCompleter = Completer<Exchange>();
    writeMessage(exchangeRequest,
        completer: opCompleter,
        futurePayload: _ExchangeImpl(this, name, type),
        noWait: noWait);
    return opCompleter.future;
  }

  @override
  StreamSubscription<BasicReturnMessage> basicReturnListener(
          void Function(BasicReturnMessage message) onData,
          {Function? onError,
          void Function()? onDone,
          bool cancelOnError = false}) =>
      _basicReturnStream.stream.listen(onData,
          onError: onError, onDone: onDone, cancelOnError: cancelOnError);

  @override
  Future<Channel> qos(int? prefetchSize, int? prefetchCount,
      {bool global = true}) {
    BasicQos qosRequest = BasicQos()
      ..prefetchSize = prefetchSize ?? 0
      ..prefetchCount = prefetchCount ?? 0
      ..global = global;

    Completer<Channel> opCompleter = Completer<Channel>();
    writeMessage(qosRequest, completer: opCompleter, futurePayload: this);
    return opCompleter.future;
  }

  @override
  void ack(int deliveryTag, {bool multiple = false}) {
    BasicAck ackRequest = BasicAck()
      ..deliveryTag = deliveryTag
      ..multiple = multiple;

    writeMessage(ackRequest);
  }

  @override
  Future<Channel> select() {
    TxSelect selectRequest = TxSelect();
    Completer<Channel> opCompleter = Completer<Channel>();
    writeMessage(selectRequest, completer: opCompleter, futurePayload: this);
    return opCompleter.future;
  }

  @override
  Future<Channel> commit() {
    TxCommit commitRequest = TxCommit();
    Completer<Channel> opCompleter = Completer<Channel>();
    writeMessage(commitRequest, completer: opCompleter, futurePayload: this);
    return opCompleter.future;
  }

  @override
  Future<Channel> rollback() {
    TxRollback rollbackRequest = TxRollback();
    Completer<Channel> opCompleter = Completer<Channel>();
    writeMessage(rollbackRequest, completer: opCompleter, futurePayload: this);
    return opCompleter.future;
  }

  @override
  Future<Channel> flow(bool active) {
    ChannelFlow flowRequest = ChannelFlow()..active = active;

    Completer<Channel> opCompleter = Completer<Channel>();
    writeMessage(flowRequest, completer: opCompleter, futurePayload: this);
    return opCompleter.future;
  }

  @override
  Future<Channel> recover(bool requeue) {
    BasicRecover recoverRequest = BasicRecover()..requeue = requeue;

    Completer<Channel> opCompleter = Completer<Channel>();
    writeMessage(recoverRequest, completer: opCompleter, futurePayload: this);
    return opCompleter.future;
  }

  @override
  StreamSubscription<PublishNotification> publishNotifier(
          void Function(PublishNotification notification) onData,
          {Function? onError,
          void Function()? onDone,
          bool cancelOnError = false}) =>
      _publishNotificationStream.stream.listen(onData,
          onError: onError, onDone: onDone, cancelOnError: cancelOnError);

  @override
  Future confirmPublishedMessages() {
    Completer opCompleter = Completer();
    if (_nextPublishSeqNo > 0) {
      opCompleter.complete(); // already enabled
    } else {
      ConfirmSelect confirmRequest = ConfirmSelect();
      writeMessage(confirmRequest, completer: opCompleter);
    }
    return opCompleter.future;
  }

  void _handlePublishConfirmation(int seqNo, bool ack, bool multipleMessages) {
    if (!multipleMessages) {
      // Ack/Nack specific seqNo
      _PublishNotificationImpl? notification = _pendingDeliveries.remove(seqNo);
      if (notification != null &&
          _publishNotificationStream.hasListener &&
          !_publishNotificationStream.isClosed) {
        notification.published = ack;
        _publishNotificationStream.add(notification);
      }
      return;
    }

    // Multi Ack/Nack; messages up to seqNo
    for (var pendingSeqNo in _pendingDeliveries.keys) {
      if (pendingSeqNo > seqNo) {
        // only interested in keys up to pendingSeqNo
        break;
      }

      _PublishNotificationImpl? notification = _pendingDeliveries.remove(seqNo);
      if (notification != null &&
          _publishNotificationStream.hasListener &&
          !_publishNotificationStream.isClosed) {
        notification.published = ack;
        _publishNotificationStream.add(notification);
      }
    }

    return;
  }
}

Duration minDuration(Duration a, b) {
  if (a < b) {
    return a;
  }
  return b;
}<|MERGE_RESOLUTION|>--- conflicted
+++ resolved
@@ -489,16 +489,12 @@
     }
     _pendingOperations.clear();
     _pendingOperationPayloads.clear();
-<<<<<<< HEAD
-    _consumers.forEach((key, value) {value._controller.addError(exception);});
-=======
 
     // Close any active consumers.
     for (_ConsumerImpl consumer in _consumers.values) {
       consumer.close();
     }
     _consumers.clear();
->>>>>>> e57719ab
   }
 
   /// Close the channel and return a [Future<Channel>] to be completed when the channel is closed.
